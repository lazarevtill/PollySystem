--- conflicted
+++ resolved
@@ -7,98 +7,7 @@
 ---
 # PollySystem
 
-<<<<<<< HEAD
 PollySystem is a robust infrastructure management system built for managing Docker-based deployments across multiple machines in a network. It provides a modular, plugin-based architecture with real-time monitoring and management capabilities.
-
-## System Architecture
-
-### Core Components
-
-#### Backend (FastAPI)
-
-1. **Plugin System**
-   - Modular architecture allowing easy extension
-   - Plugin lifecycle management (initialization, cleanup)
-   - Dependency resolution between plugins
-   - Hot-reloading support in development
-
-2. **Authentication System**
-   - JWT-based authentication with role-based access control
-   - Rate limiting and brute force protection
-   - Session management and token refresh
-   - Secure password hashing using bcrypt
-
-3. **Core Plugins**
-
-   a. **Machines Plugin**
-   - SSH-based machine management
-   - Real-time health monitoring
-   - Secure key management
-   - Command execution and automation
-   - System metrics collection (CPU, Memory, Disk)
-
-   b. **Docker Plugin**
-   - Container lifecycle management
-   - Image registry integration
-   - Docker Compose support
-   - Container health monitoring
-   - Volume and network management
-   - Real-time logs and metrics
-
-   c. **Monitoring Plugin**
-   - Prometheus metrics integration
-   - Alert rules and notifications
-   - Historical data retention
-   - Custom metric definitions
-   - Dashboard integration
-
-4. **State Management**
-   - Redis-based caching and real-time updates
-   - Distributed locking mechanism
-   - Event propagation system
-   - Data persistence
-
-#### Frontend (React)
-
-1. **Plugin Architecture**
-   - Dynamic plugin loading
-   - Shared component registry
-   - Plugin state management
-   - Inter-plugin communication
-
-2. **Core Features**
-   - Real-time updates using WebSocket
-   - Responsive dashboard design
-   - Dark/Light theme support
-   - Error boundary implementation
-   - Loading state management
-
-3. **Plugin UIs**
-   
-   a. **Machine Management**
-   - Machine status dashboard
-   - SSH key management interface
-   - Command execution console
-   - System metrics visualization
-
-   b. **Docker Management**
-   - Container management interface
-   - Image registry browser
-   - Log viewer with filtering
-   - Resource usage graphs
-   - Compose file editor
-
-   c. **Monitoring Dashboard**
-   - Real-time metrics graphs
-   - Alert management interface
-   - Custom dashboard creation
-   - Metric exploration tools
-
-## Implementation Details
-
-### Backend Structure
-=======
-A comprehensive infrastructure management system that allows you to manage Docker deployments across multiple machines through a unified web interface. The system provides container orchestration, monitoring, automated backups, and health checks.
 
 ## 🌟 Features
 
@@ -111,6 +20,7 @@
 - **Deployment Management**
   - Docker container deployment
   - Docker Compose support
+  - Dynamic subdomain allocation
   - Automated health checks
   - Container logs and metrics
   - Start/Stop/Restart capabilities
@@ -118,83 +28,46 @@
 - **Monitoring & Alerting**
   - Real-time resource monitoring
   - Container health tracking
+  - Custom alert thresholds
+  - Multi-channel notifications (Slack, Telegram)
+  - Historical metrics and trends
+  - Grafana dashboards
 
 - **Security**
+  - SSL/TLS encryption
+  - Rate limiting and DDoS protection
+  - Secure header configuration
   - Audit logging
 
+- **Backup System**
+  - Automated backups
+  - Multiple storage backends (local, S3)
+  - Configurable retention policies
+  - One-click restoration
+  - Backup verification
 
 ### Additional Features
+- Modern React frontend with real-time updates
 - RESTful API with comprehensive documentation
 - Prometheus metrics integration
+- Granular access control
 - Detailed system logging
+- Performance optimization
 
 ## 🛠 Technology Stack
->>>>>>> 82f65ba1
 
-```
-backend/
-├── app/
-│   ├── core/               # Core framework components
-│   │   ├── auth.py        # Authentication system
-│   │   ├── config.py      # Configuration management
-│   │   ├── exceptions.py  # Custom exception handling
-│   │   └── plugin_manager.py # Plugin system
-│   ├── plugins/           # Plugin implementations
-│   │   ├── machines/      # Machine management
-│   │   ├── docker/        # Docker operations
-│   │   └── monitoring/    # System monitoring
-│   └── main.py           # Application entry point
-```
-
-### Frontend Structure
-
-```
-frontend/
-├── src/
-│   ├── components/        # Shared components
-│   ├── hooks/            # Custom React hooks
-│   ├── plugins/          # Plugin implementations
-│   └── App.tsx          # Main application
-```
-
-## Key Features
-
-1. **Security**
-   - Role-based access control
-   - Secure credential storage
-   - SSL/TLS encryption
-   - Rate limiting
-   - Audit logging
-
-2. **Scalability**
-   - Horizontal scaling support
-   - Redis-based caching
-   - Connection pooling
-   - Asynchronous operations
-
-3. **Monitoring**
-   - Real-time metrics
-   - Custom alert rules
-   - Historical data analysis
-   - Performance monitoring
-   - Health checks
-
-4. **Reliability**
-   - Automatic failover
-   - Error recovery
-   - Transaction management
-   - Data backup support
-
-## Technical Requirements
+### Frontend
+- React 18+
+- TypeScript
+- TailwindCSS
+- React Query
+- React Router
+- Lucide Icons
+- Chart.js
 
 ### Backend
 - Python 3.11+
 - FastAPI
-<<<<<<< HEAD
-- Redis
-- Docker
-- Prometheus
-=======
 - SQLAlchemy
 - Pydantic
 - Paramiko (SSH)
@@ -213,17 +86,11 @@
 - Prometheus
 - Grafana
 - Custom Python monitors
->>>>>>> 82f65ba1
+- Alert manager
 
-### Frontend
-- Node.js 18+
-- React 18
-- TypeScript 5
-- Vite
+## 📋 Prerequisites
 
-### Infrastructure
 - Docker and Docker Compose
-<<<<<<< HEAD
 - Redis
 - Prometheus
 - Nginx (for production)
@@ -310,36 +177,4 @@
 
 - FastAPI team for the amazing framework
 - Docker team for containerization support
-- All contributors and users of PollySystem
-=======
-
-
-## 🔧 Usage
-
-### Adding a New Machine
-
-1. Access the web interface at `https://your-domain`
-2. Navigate to "Machines" section
-3. Click "Add Machine"
-4. Enter machine details:
-   - Name
-   - SSH IP:port (default: 22)
-   - SSH username
-5. The system will generate SSH keys
-6. Add the public key to the machine's authorized_keys
-
-### Deploying Containers
-
-1. Navigate to "Deployments" section
-2. Click "Deploy Container" or "Deploy Compose"
-3. Select target machine
-4. For containers:
-   - Enter image name
-   - Configure environment variables
-   - Set port mappings
-   - Add volumes if needed
-5. For Compose:
-   - Upload docker-compose.yml
-   - Configure environment
-6. Click Deploy
->>>>>>> 82f65ba1
+- All contributors and users of PollySystem